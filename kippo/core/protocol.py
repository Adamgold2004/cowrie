--- conflicted
+++ resolved
@@ -275,17 +275,6 @@
 
         insults.ServerProtocol.dataReceived(self, data)
 
-<<<<<<< HEAD
-    # this is only called on explicit logout, not on disconnect
-    def connectionLost(self, reason):
-        transport = self.transport.session.conn.transport
-        if transport.ttylog_open:
-            ttylog.ttylog_close( transport.ttylog_file, time.time() )
-            transport.ttylog_open = False
-            log.msg( eventid='KIPP0012', format='Closing TTY Log: %(ttylog)s',
-                ttylog=transport.ttylog_file)
-
-=======
     # override super to remove the terminal reset on logout
     def loseConnection(self):
         self.transport.loseConnection()
@@ -296,10 +285,10 @@
         # log.msg( "received call to LSP.connectionLost" )
         transport = self.transport.session.conn.transport
         if self.ttylog_open:
-            log.msg( 'Closing TTY log: %s' % transport.ttylog_file )
+            log.msg( eventid='KIPP0012', format='Closing TTY Log: %(ttylog)s',
+                ttylog=transport.ttylog_file)
             ttylog.ttylog_close(transport.ttylog_file, time.time())
             self.ttylog_open = False
->>>>>>> a7f189ee
         insults.ServerProtocol.connectionLost(self, reason)
 
 # vim: set sw=4 et: